--- conflicted
+++ resolved
@@ -290,13 +290,13 @@
 }
 
 /// See [BreezServices::receive_onchain]
-pub fn receive_onchain(req: ReceiveOnchainRequest) -> Result<SwapInfo> {
-    block_on(async { get_breez_services()?.receive_onchain(req).await })
+pub fn receive_onchain(req_data: ReceiveOnchainRequest) -> Result<SwapInfo> {
+    block_on(async { get_breez_services()?.receive_onchain(req_data).await })
 }
 
 /// See [BreezServices::buy_bitcoin]
-pub fn buy_bitcoin(provider: BuyBitcoinProvider) -> Result<String> {
-    block_on(async { get_breez_services()?.buy_bitcoin(provider).await })
+pub fn buy_bitcoin(req_data: BuyBitcoinRequest) -> Result<String> {
+    block_on(async { get_breez_services()?.buy_bitcoin(req_data).await })
 }
 
 /// See [BreezServices::sweep]
@@ -343,9 +343,25 @@
     block_on(async { get_breez_services()?.fetch_reverse_swap_fees().await })
 }
 
-/// See [BreezServices::recommended_fees]
-pub fn recommended_fees() -> Result<RecommendedFees> {
-    block_on(async { get_breez_services()?.recommended_fees().await })
+/*  On-Chain Swap API's */
+
+/// See [BreezServices::send_onchain]
+pub fn send_onchain(
+    amount_sat: u64,
+    onchain_recipient_address: String,
+    pair_hash: String,
+    sat_per_vbyte: u64,
+) -> Result<ReverseSwapInfo> {
+    block_on(async {
+        get_breez_services()?
+            .send_onchain(
+                amount_sat,
+                onchain_recipient_address,
+                pair_hash,
+                sat_per_vbyte,
+            )
+            .await
+    })
 }
 
 /*  CLI API's */
@@ -408,82 +424,4 @@
 
 pub(crate) fn rt() -> &'static tokio::runtime::Runtime {
     &RT
-<<<<<<< HEAD
-}
-
-// These functions are exposed temporarily for integration purposes
-
-pub fn parse_invoice(invoice: String) -> Result<LNInvoice> {
-    invoice::parse_invoice(&invoice)
-}
-
-pub fn parse(s: String) -> Result<InputType> {
-    block_on(async { crate::input_parser::parse(&s).await })
-}
-
-/// See [BreezServices::lnurl_pay]
-pub fn lnurl_pay(
-    user_amount_sat: u64,
-    comment: Option<String>,
-    req_data: LnUrlPayRequestData,
-) -> Result<LnUrlPayResult> {
-    block_on(async {
-        get_breez_services()?
-            .lnurl_pay(user_amount_sat, comment, req_data)
-            .await
-    })
-}
-
-/// See [BreezServices::lnurl_withdraw]
-pub fn lnurl_withdraw(
-    req_data: LnUrlWithdrawRequestData,
-    amount_sats: u64,
-    description: Option<String>,
-) -> Result<LnUrlCallbackStatus> {
-    block_on(async {
-        get_breez_services()?
-            .lnurl_withdraw(req_data, amount_sats, description)
-            .await
-    })
-}
-
-/// See [BreezServices::lnurl_auth]
-pub fn lnurl_auth(req_data: LnUrlAuthRequestData) -> Result<LnUrlCallbackStatus> {
-    block_on(async { get_breez_services()?.lnurl_auth(req_data).await })
-}
-
-/// See [breez_services::mnemonic_to_seed]
-pub fn mnemonic_to_seed(phrase: String) -> Result<Vec<u8>> {
-    breez_services::mnemonic_to_seed(phrase)
-}
-
-/// See [BreezServices::recommended_fees]
-pub fn recommended_fees() -> Result<RecommendedFees> {
-    block_on(async { get_breez_services()?.recommended_fees().await })
-}
-
-/// See [BreezServices::default_config]
-pub fn default_config(
-    env_type: EnvironmentType,
-    api_key: String,
-    node_config: NodeConfig,
-) -> Config {
-    BreezServices::default_config(env_type, api_key, node_config)
-}
-
-/// See [BreezServices::buy_bitcoin]
-pub fn buy_bitcoin(req: BuyBitcoinRequest) -> Result<String> {
-    block_on(async { get_breez_services()?.buy_bitcoin(req).await })
-}
-
-/// See [BreezServices::backup]
-pub fn backup() -> Result<()> {
-    block_on(async { get_breez_services()?.backup().await })
-}
-
-/// See [BreezServices::backup_status]
-pub fn backup_status() -> Result<BackupStatus> {
-    get_breez_services()?.backup_status()
-=======
->>>>>>> 63199c9a
 }